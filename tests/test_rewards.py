--- conflicted
+++ resolved
@@ -141,7 +141,6 @@
         rewards = format_reward(completion)
         self.assertEqual(rewards[0], 1.0)
 
-<<<<<<< HEAD
     def test_weighted_reward_preserves_name(self):
         """Test that create_weighted_reward preserves the original function name. Important for logging."""
         base_reward_func = format_reward
@@ -152,7 +151,7 @@
             base_reward_func.__name__,
             "Weighted reward function should preserve the original function name",
         )
-=======
+
     def test_same_length_responses(self):
         """Test len_reward when all responses have the same length."""
         completions = [[{"content": r"\boxed{\frac{63}{400}}"}], [{"content": r"\boxed{\frac{64}{400}}"}]]
@@ -221,7 +220,6 @@
         rewards = len_reward(completions, solutions)
         self.assertGreater(rewards[0], rewards[1])  # shorter answer should still get better reward
         self.assertAlmostEqual(rewards[0], 0.5)  # treated as correct, shortest gets maximum reward
->>>>>>> 272b648c
 
 
 class TestRepetitionPenaltyReward(unittest.TestCase):
