--- conflicted
+++ resolved
@@ -6,11 +6,8 @@
 
 The goal of this repo is to build the missing pieces of the R1 pipeline such that everybody can reproduce and build on top of it. The project is simple by design and mostly consists of:
 
-<<<<<<< HEAD
+
 - `src/open_r1`: contains the scripts to train and evaluate models as well as generate synthetic data:
-=======
-- `src/open_r1` contains the scripts to train and evaluate models as well as generate synthetic data:
->>>>>>> d6f1a179
     - `grpo.py`: trains a model with GRPO on a given dataset.
     - `sft.py`: performs a simple SFT of a model on a dataset.
     - `evaluate.py`: evaluates a model on the R1 benchmarks.
