# Open R1

*A fully open reproduction of DeepSeek-R1. This repo is a work in progress, let's build it together!*

## Overview

The goal of this repo is to build the missing pieces of the R1 pipeline such that everybody can reproduce and build on top of it. The project is simple by design and mostly consists of:


- `src/open_r1`: contains the scripts to train and evaluate models as well as generate synthetic data:
    - `grpo.py`: trains a model with GRPO on a given dataset.
    - `sft.py`: performs a simple SFT of a model on a dataset.
    - `evaluate.py`: evaluates a model on the R1 benchmarks.
    - `generate.py`: generates synthetic data from a model using [Distilabel](https://github.com/argilla-io/distilabel).
- `Makefile`: contains easy-to-run commands for each step in the R1 pipeline leveraging the scripts above.

### Plan of attack

We will use the DeepSeek-R1 [tech report](https://github.com/deepseek-ai/DeepSeek-R1) as a guide, which can roughly be broken down into three main steps:

* Step 1: replicate the R1-Distill models by distilling a high-quality corpus from DeepSeek-R1.
* Step 2: replicate the pure RL pipeline that DeepSeek used to create R1-Zero. This will likely involve curating new, large-scale datasets for math, reasoning, and code.
* Step 3: show we can go from base model to RL-tuned via multi-stage training.

<center>
    <img src="assets/plan-of-attack.png" width="500">
</center>


## Installation

To run the code in this project, first, create a Python virtual environment using e.g. `uv`.
To install `uv`, follow the [UV Installation Guide](https://docs.astral.sh/uv/getting-started/installation/).


```shell
uv venv openr1 --python 3.11 && source openr1/bin/activate && uv pip install --upgrade pip
```

Next, install vLLM:

```shell
uv pip install vllm==0.6.6.post1

# For HF (cluster only has CUDA 12.1)
pip install vllm==0.6.6.post1 --extra-index-url https://download.pytorch.org/whl/cu121
export LD_LIBRARY_PATH=$(python -c "import site; print(site.getsitepackages()[0] + '/nvidia/nvjitlink/lib')"):$LD_LIBRARY_PATH
```

This will also install PyTorch `v2.5.1` and it is **very important** to use this version since the vLLM binaries are compiled for it. You can then install the remaining dependencies for your specific use case via `pip install -e .[LIST OF MODES]`. For most contributors, we recommend:

```shell
pip install -e ".[dev]"
```

Next, log into your Hugging Face and Weights and Biases accounts as follows:

```shell
huggingface-cli login
wandb login
```

Finally, check whether your system has Git LFS installed so that you can load and push models/datasets to the Hugging Face Hub:

```shell
git-lfs --version
```

If it isn't installed, run:

```shell
sudo apt-get install git-lfs
```

## Training models

<<<<<<< HEAD
We support training models with either DDP or DeepSpeed ZeRO-2 and ZeRO-3. To switch between methods, simply change the path to the `recipes` YAML config in `accelerate_configs`.
=======
We support training models with either DDP or DeepSpeed (ZeRO-2 and ZeRO-3). To switch between methods, simply change the path to the `accelerate` YAML config in `configs`.
>>>>>>> bd0e15bf

> [!NOTE]
> The training commands below are configured for a node of 8 x H100s (80GB). For different hardware and topologies, you may need to tune the batch size and number of gradient accumulation steps.

### SFT

To run SFT on a dataset distilled from DeepSeek-R1 with reasoning traces such as [Bespoke-Stratos-17k](https://huggingface.co/datasets/bespokelabs/Bespoke-Stratos-17k), run:

```shell
<<<<<<< HEAD
ACCELERATE_LOG_LEVEL=info accelerate launch --config_file recipes/accelerate_configs/zero3.yaml src/open_r1/sft.py recipes/qwen/sft/config_qwen2.5-1.5B.yaml
=======
accelerate launch --config_file=configs/zero3.yaml src/open_r1/sft.py \
    --model_name_or_path Qwen/Qwen2.5-Math-1.5B-Instruct \
    --dataset_name HuggingFaceH4/Bespoke-Stratos-17k \
    --learning_rate 2.0e-5 \
    --num_train_epochs 1 \
    --packing \
    --max_seq_length 4096 \
    --per_device_train_batch_size 4 \
    --per_device_eval_batch_size 4 \
    --gradient_accumulation_steps 4 \
    --gradient_checkpointing \
    --bf16 \
    --logging_steps 5 \
    --eval_strategy steps \
    --eval_steps 100 \
    --output_dir data/Qwen2.5-1.5B-Open-R1-Distill
>>>>>>> bd0e15bf
```

To launch a Slurm job, run:

```shell
sbatch --output=/path/to/logs/%x-%j.out --err=/path/to/logs/%x-%j.err slurm/sft.slurm {model} {dataset} {accelerator}
```

Here `{model}` and `{dataset}` refer to the model and dataset IDs on the Hugging Face Hub, while `{accelerator}` refers to the choice of an 🤗 Accelerate config file in configs. 

### GRPO

```shell
<<<<<<< HEAD
ACCELERATE_LOG_LEVEL=info accelerate launch --config_file recipes/accelerate_configs/zero3.yaml scripts/grpo.py recipes/qwen/grpo/config_qwen-7B.yaml
```

You can find more model configurations in the [recipes](./recipes).
=======
accelerate launch --config_file configs/zero3.yaml src/open_r1/grpo.py \
    --output_dir DeepSeek-R1-Distill-Qwen-7B-GRPO \
    --model_name_or_path deepseek-ai/DeepSeek-R1-Distill-Qwen-7B \
    --dataset_name AI-MO/NuminaMath-TIR \
    --max_prompt_length 256 \
    --per_device_train_batch_size 1 \
    --gradient_accumulation_steps 16 \
    --logging_steps 10 \
    --bf16
```
>>>>>>> bd0e15bf

## Evaluating models

We use `lighteval` to evaluate models, with custom tasks defined in `src/open_r1/evaluate.py`. For models which fit on a single GPU, run:

```shell
MODEL=deepseek-ai/DeepSeek-R1-Distill-Qwen-1.5B
MODEL_ARGS="pretrained=$MODEL,dtype=float16,max_model_length=32768,gpu_memory_utilisation=0.8"
TASK=aime24
OUTPUT_DIR=data/evals/$MODEL

lighteval vllm $MODEL_ARGS "custom|$TASK|0|0" \
    --custom-tasks src/open_r1/evaluate.py \
    --use-chat-template \
    --system-prompt="Please reason step by step, and put your final answer within \boxed{}." \
    --output-dir $OUTPUT_DIR 
```

To increase throughput across multiple GPUs, use _data parallel_ as follows:

```shell
NUM_GPUS=8
MODEL=deepseek-ai/DeepSeek-R1-Distill-Qwen-1.5B
MODEL_ARGS="pretrained=$MODEL,dtype=float16,data_parallel_size=$NUM_GPUS,max_model_length=32768,gpu_memory_utilisation=0.8"
TASK=aime24
OUTPUT_DIR=data/evals/$MODEL

lighteval vllm $MODEL_ARGS "custom|$TASK|0|0" \
    --custom-tasks src/open_r1/evaluate.py \
    --use-chat-template \
    --system-prompt="Please reason step by step, and put your final answer within \boxed{}." \
    --output-dir $OUTPUT_DIR 
```

For large models which require sharding across GPUs, use _tensor parallel_ and run:

```shell
NUM_GPUS=8
MODEL=deepseek-ai/DeepSeek-R1-Distill-Qwen-32B
MODEL_ARGS="pretrained=$MODEL,dtype=float16,tensor_parallel_size=$NUM_GPUS,max_model_length=32768,gpu_memory_utilisation=0.8"
TASK=aime24
OUTPUT_DIR=data/evals/$MODEL

export VLLM_WORKER_MULTIPROC_METHOD=spawn
lighteval vllm $MODEL_ARGS "custom|$TASK|0|0" \
    --custom-tasks src/open_r1/evaluate.py \
    --use-chat-template \
    --system-prompt="Please reason step by step, and put your final answer within \boxed{}." \
    --output-dir $OUTPUT_DIR 
```

You can also launch an evaluation with `make evaluate`, specifying the model, task, and optionally the parallelism technique and number of GPUs.

To evaluate on a single GPU:
```shell
make evaluate MODEL=deepseek-ai/DeepSeek-R1-Distill-Qwen-32B TASK=aime24
```

To use Data Parallelism:
```shell
make evaluate MODEL=deepseek-ai/DeepSeek-R1-Distill-Qwen-32B TASK=aime24 PARALLEL=data NUM_GPUS=8
```

To use Tensor Parallelism:
```shell
make evaluate MODEL=deepseek-ai/DeepSeek-R1-Distill-Qwen-32B TASK=aime24 PARALLEL=tensor NUM_GPUS=8
```
## Reproducing Deepseek's evaluation results on MATH-500
We are able to reproduce Deepseek's reported results on the MATH-500 Benchmark:
| Model                      | MATH-500 (HF lighteval) | MATH-500 (DeepSeek Reported) |
| :-------------------------- | :-------: | :----------------------------: |
| DeepSeek-R1-Distill-Qwen-1.5B  |  81.6   |              83.9              |
| DeepSeek-R1-Distill-Qwen-7B    |  91.8   |              92.8              |
| DeepSeek-R1-Distill-Qwen-14B   |  94.2   |              93.9              |
| DeepSeek-R1-Distill-Qwen-32B   |  95.0   |              94.3              |
| DeepSeek-R1-Distill-Llama-8B   |  85.8   |              89.1              |
| DeepSeek-R1-Distill-Llama-70B  |  93.4   |              94.5              |



To reproduce these results use the following command:
```shell
sbatch slurm/evaluate.slurm deepseek-ai/DeepSeek-R1-Distill-Qwen-1.5B math_500
sbatch slurm/evaluate.slurm deepseek-ai/DeepSeek-R1-Distill-Qwen-7B math_500
sbatch slurm/evaluate.slurm deepseek-ai/DeepSeek-R1-Distill-Qwen-14B math_500
sbatch slurm/evaluate.slurm deepseek-ai/DeepSeek-R1-Distill-Qwen-32B math_500 tp
sbatch slurm/evaluate.slurm deepseek-ai/DeepSeek-R1-Distill-Llama-8B math_500
sbatch slurm/evaluate.slurm deepseek-ai/DeepSeek-R1-Distill-Llama-70B math_500 tp
```



## Data generation

### Generate data from a smol distilled R1 model

The following example can be run in 1xH100. 
First install the following dependencies:

```shell
uv pip install "distilabel[vllm]>=1.5.2"
```

Now save the following snippet into a file named `pipeline.py` and run it with `python pipeline.py`. It will generate 4 outputs for each of the 10 examples (change the username for the repository to your org/user name):

```python
from datasets import load_dataset
from distilabel.models import vLLM
from distilabel.pipeline import Pipeline
from distilabel.steps.tasks import TextGeneration


prompt_template = """\
You will be given a problem. Please reason step by step, and put your final answer within \boxed{}:
{{ instruction }}"""

dataset = load_dataset("AI-MO/NuminaMath-TIR", split="train").select(range(10))

model_id = "deepseek-ai/DeepSeek-R1-Distill-Qwen-7B"  # Exchange with another smol distilled r1

with Pipeline(
    name="distill-qwen-7b-r1",
    description="A pipeline to generate data from a distilled r1 model",
) as pipeline:

    llm = vLLM(
        model=model_id,
        tokenizer=model_id,
        extra_kwargs={
            "tensor_parallel_size": 1,
            "max_model_len": 8192,
        },
        generation_kwargs={
            "temperature": 0.6,
            "max_new_tokens": 8192,
        },
    )
    prompt_column = "problem"
    text_generation = TextGeneration(
        llm=llm, 
        template=prompt_template,
        num_generations=4,
        input_mappings={"instruction": prompt_column} if prompt_column is not None else {}
    )


if __name__ == "__main__":
    distiset = pipeline.run(dataset=dataset)
    distiset.push_to_hub(repo_id="username/numina-deepseek-r1-qwen-7b")
```

Take a look at the sample dataset at [HuggingFaceH4/numina-deepseek-r1-qwen-7b](https://huggingface.co/datasets/HuggingFaceH4/numina-deepseek-r1-qwen-7b).


### Generate data from DeepSeek-R1

To run the bigger DeepSeek-R1, we used 2 nodes, each with 8×H100 GPUs using the slurm file present in this repo at `slurm/generate.slurm`. First, install the dependencies:

(for now we need to install the vllm dev wheel that [fixes the R1 cuda graph capture](https://github.com/vllm-project/vllm/commits/221d388cc5a836fa189305785ed7e887cea8b510/csrc/moe/moe_align_sum_kernels.cu))
```shell
pip install https://wheels.vllm.ai/221d388cc5a836fa189305785ed7e887cea8b510/vllm-1.0.0.dev-cp38-abi3-manylinux1_x86_64.whl --extra-index-url https://download.pytorch.org/whl/cu121

uv pip install "distilabel[vllm,ray,openai]>=1.5.2"
```

And then run the following command:

```shell
sbatch slurm/generate.slurm \
    --hf-dataset AI-MO/NuminaMath-TIR \
    --temperature 0.6 \
    --prompt-column problem \
    --model deepseek-ai/DeepSeek-R1 \
    --hf-output-dataset username/r1-dataset
```

> [!NOTE]  
> While the job is running, you can setup an SSH tunnel through the cluster login node to access the Ray dashboard from your computer running `ssh -L 8265:ray_ip_head_node:8265 <login_node>`, then browsing `http://localhost:8265`

## Contributing

Contributions are welcome. Please refer to https://github.com/huggingface/open-r1/issues/23.<|MERGE_RESOLUTION|>--- conflicted
+++ resolved
@@ -74,11 +74,7 @@
 
 ## Training models
 
-<<<<<<< HEAD
-We support training models with either DDP or DeepSpeed ZeRO-2 and ZeRO-3. To switch between methods, simply change the path to the `recipes` YAML config in `accelerate_configs`.
-=======
 We support training models with either DDP or DeepSpeed (ZeRO-2 and ZeRO-3). To switch between methods, simply change the path to the `accelerate` YAML config in `configs`.
->>>>>>> bd0e15bf
 
 > [!NOTE]
 > The training commands below are configured for a node of 8 x H100s (80GB). For different hardware and topologies, you may need to tune the batch size and number of gradient accumulation steps.
@@ -88,26 +84,7 @@
 To run SFT on a dataset distilled from DeepSeek-R1 with reasoning traces such as [Bespoke-Stratos-17k](https://huggingface.co/datasets/bespokelabs/Bespoke-Stratos-17k), run:
 
 ```shell
-<<<<<<< HEAD
 ACCELERATE_LOG_LEVEL=info accelerate launch --config_file recipes/accelerate_configs/zero3.yaml src/open_r1/sft.py recipes/qwen/sft/config_qwen2.5-1.5B.yaml
-=======
-accelerate launch --config_file=configs/zero3.yaml src/open_r1/sft.py \
-    --model_name_or_path Qwen/Qwen2.5-Math-1.5B-Instruct \
-    --dataset_name HuggingFaceH4/Bespoke-Stratos-17k \
-    --learning_rate 2.0e-5 \
-    --num_train_epochs 1 \
-    --packing \
-    --max_seq_length 4096 \
-    --per_device_train_batch_size 4 \
-    --per_device_eval_batch_size 4 \
-    --gradient_accumulation_steps 4 \
-    --gradient_checkpointing \
-    --bf16 \
-    --logging_steps 5 \
-    --eval_strategy steps \
-    --eval_steps 100 \
-    --output_dir data/Qwen2.5-1.5B-Open-R1-Distill
->>>>>>> bd0e15bf
 ```
 
 To launch a Slurm job, run:
@@ -121,23 +98,10 @@
 ### GRPO
 
 ```shell
-<<<<<<< HEAD
 ACCELERATE_LOG_LEVEL=info accelerate launch --config_file recipes/accelerate_configs/zero3.yaml scripts/grpo.py recipes/qwen/grpo/config_qwen-7B.yaml
 ```
 
 You can find more model configurations in the [recipes](./recipes).
-=======
-accelerate launch --config_file configs/zero3.yaml src/open_r1/grpo.py \
-    --output_dir DeepSeek-R1-Distill-Qwen-7B-GRPO \
-    --model_name_or_path deepseek-ai/DeepSeek-R1-Distill-Qwen-7B \
-    --dataset_name AI-MO/NuminaMath-TIR \
-    --max_prompt_length 256 \
-    --per_device_train_batch_size 1 \
-    --gradient_accumulation_steps 16 \
-    --logging_steps 10 \
-    --bf16
-```
->>>>>>> bd0e15bf
 
 ## Evaluating models
 
