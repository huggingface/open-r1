--- conflicted
+++ resolved
@@ -68,22 +68,14 @@
                 ],
                 extraction_mode="first_match",
             )
-<<<<<<< HEAD
-            # Reward 1 if the content is the same as the ground truth, `None` otherwise
-=======
             # Compute binary rewards if verifiable, `None` otherwise to skip this example
->>>>>>> 4f5b21e2
             try:
                 reward = float(verify(gold_parsed, answer_parsed))
             except Exception as e:
                 print(f"verify failed: {e}, answer: {answer_parsed}, gold: {gold_parsed}")
                 reward = None
         else:
-<<<<<<< HEAD
-            # If the gold solution is not parseable, we return `None` to skip this example
-=======
             # If the gold solution is not parseable, we assign `None` to skip this example
->>>>>>> 4f5b21e2
             reward = None
             print("Failed to parse gold solution: ", sol)
         rewards.append(reward)
