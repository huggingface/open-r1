--- conflicted
+++ resolved
@@ -182,7 +182,32 @@
         metadata={"help": "Column to use as prompts for training."},
     )
 
-<<<<<<< HEAD
+    e2b_router_url: Optional[str] = field(
+        default=None,
+        metadata={"help": "URL for the E2B router. See scripts/e2b_router.py"},
+    )
+
+    morph_router_url: Optional[str] = field(
+        default=None,
+        metadata={"help": "URL for the MorphCloud router. See scripts/morph_router.py"},
+    )
+
+    code_provider: Optional[str] = field(
+        default="e2b",
+        metadata={
+            "help": "Provider for code execution. Options: 'e2b', 'local', 'morph'.",
+            "choices": ["e2b", "local", "morph"],
+        },
+    )
+
+    ioi_provider: Optional[str] = field(
+        default="piston",
+        metadata={
+            "help": "Provider for IOI code execution. Options: 'piston', 'morph'.",
+            "choices": ["piston", "morph"],
+        },
+    )
+
     max_completion_len: int = field(
         default=16384,
         metadata={"help": "Maximum number of characters in completion."},
@@ -190,30 +215,4 @@
     soft_punish_cache: int = field(
         default=4096,
         metadata={"help": "Minimum number of characters in completion."},
-=======
-    e2b_router_url: Optional[str] = field(
-        default=None,
-        metadata={"help": "URL for the E2B router. See scripts/e2b_router.py"},
-    )
-
-    morph_router_url: Optional[str] = field(
-        default=None,
-        metadata={"help": "URL for the MorphCloud router. See scripts/morph_router.py"},
-    )
-
-    code_provider: Optional[str] = field(
-        default="e2b",
-        metadata={
-            "help": "Provider for code execution. Options: 'e2b', 'local', 'morph'.",
-            "choices": ["e2b", "local", "morph"],
-        },
-    )
-
-    ioi_provider: Optional[str] = field(
-        default="piston",
-        metadata={
-            "help": "Provider for IOI code execution. Options: 'piston', 'morph'.",
-            "choices": ["piston", "morph"],
-        },
->>>>>>> 6a0cd5c8
     )